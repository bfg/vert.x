--- conflicted
+++ resolved
@@ -22,27 +22,6 @@
 1. Unzip the distro somewhere sensible (e.g. your home directory)
 2. Add the vert.x `bin` directory to your `PATH`.
 
-<<<<<<< HEAD
-### Important note:
-
-As a temporary measure, we are unable to distributed Mozilla Rhino with the Vert.x distribution.
-
-This should be resolved in the next few days/weeks.
-
-In the mean-time you will need to download and build Rhino from source. We include a script which does this automatically for Linux/OSX users.
-
-Please `cd` into the distribution folder and run the script `install_rhino.sh`.
-
-**Please note that the script in the distribution is currently trying to download a non-existent version of ant, please manually edit this to version 1.8.4**
-
-Windows users will have to manually clone the Rhino repository `git clone https://github.com/mozilla/rhino.git`. Build the jar `ant jar`. And copy the resulting jar `js.jar` into the `lib/jars` directory of the Vert.x distribution.
-
-
-
-Apologies for the inconvenience.
-
-=======
->>>>>>> 0db6c361
 ## Check the version
 
 To make sure you've installed it correctly, open another console and type:
